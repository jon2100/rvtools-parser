<<<<<<< HEAD
# OS Disk Capacity Report Generator

This script processes Excel files containing OS disk capacity information, groups them by capacity ranges, and generates a detailed report in Excel format (`.xlsx`). The report includes sums of OSes by capacity and highlights any "VMware Photon OS" systems found during the processing.

## Table of Contents
- [Installation](#installation)
- [Usage](#usage)
- [Command-Line Arguments](#command-line-arguments)
- [Example Usage](#example-usage)
- [Example Output](#example-output)
- [License](#license)

---

## Installation

### 1. Clone the repository
First, clone the repository to your local machine.

```html
<button onclick="copyCode('git-clone-command')">Copy</button>
<pre id="git-clone-command">
git clone https://github.com/your-repo/os-disk-capacity.git
cd os-disk-capacity
</pre>
```
2. Install dependencies
This script uses Python 3.x and requires some additional libraries for processing Excel files and parallel execution. Install the dependencies using pip.

bash
Copy code
pip install pandas openpyxl tqdm
pandas: For data manipulation and Excel file processing.
openpyxl: For saving the output in .xlsx format and adjusting Excel-specific properties (e.g., column width).
tqdm: For displaying progress bars when processing files.


----
Usage
Command-Line Arguments
-src / --source: Specify the source directory containing the Excel files you want to process. (Default: ./data)
-dst / --destination: Specify the destination directory where the output file should be saved. (Default: ./output)
-name / --name: The name of the output Excel file without an extension. (Default: output)
Example Command
bash
Copy code
python3 checkme3.py -src /path/to/source -dst /path/to/destination -name os_report
This will generate an Excel report named os_report.xlsx in the destination directory.

----
Example Output
When running the script, you will see progress updates in the terminal as the files are processed:

```bash
Copy code
Processing files in parallel: 100%|████████████████████████████████████████| 10/10 [00:10<00:00,  1.02s/it]
Combined results including VMware Photon OS saved to /path/to/destination/os_report.xlsx
```
**Output File:** os_report.xlsx
The output file will contain the following columns:

1. OS according to the configuration file: Lists the OS as identified in the configuration file.  
2. Count: Number of occurrences of the OS in the given capacity range.  
3. Capacity Range: Shows the capacity range for the OSes (e.g., 150 MB - 2 TB).  
4. OS according to the VMware Tools: Only populated if VMware Photon OS (64-bit) is present, showing occurrences of Photon OS.  

**Example Output Data**

=======
# rvtools-parser for disk usage
This parser will OS by "OS ass configuration file" and Disk by "Capacity Range" which is pulled from label Total disk capacity MiB from the rvtools export.  The output is grouped into the following:
```
0 MB - 150 MB
150 MB - 2 TB
2 TB - 10 TB
10 TB - 20 TB
20 TB - 40 TB
```

This tool converts the MiB to MB.

Parse data to produce a csv which has OS type to Disk size grouped by size 
usage: checkme3.py [-h] [-s SRC] [-d DST] [-n NAME]

Process Excel files and generate OS disk capacity reports.

options:
  -h, --help            show this help message and exit
  -s SRC, --src SRC     Source folder containing Excel files (default: ./data)
  -d DST, --dst DST     Destination folder for the output file (default:
                        ./output)
  -n NAME, --name NAME  Base name of the output file without extension
                        (default: output)
usage: checkme3.py [-h]
                   [--capacity-ranges CAPACITY_RANGES [CAPACITY_RANGES ...]]
                   file_paths [file_paths ...]

Process Excel files in parallel

positional arguments:
  file_paths            Paths to Excel files

options:
  -h, --help            show this help message and exit
  --capacity-ranges CAPACITY_RANGES [CAPACITY_RANGES ...]
                        Capacity ranges in format "min:max:label"
>>>>>>> 26881794
<|MERGE_RESOLUTION|>--- conflicted
+++ resolved
@@ -1,108 +1,3 @@
-<<<<<<< HEAD
-# OS Disk Capacity Report Generator
-
-This script processes Excel files containing OS disk capacity information, groups them by capacity ranges, and generates a detailed report in Excel format (`.xlsx`). The report includes sums of OSes by capacity and highlights any "VMware Photon OS" systems found during the processing.
-
-## Table of Contents
-- [Installation](#installation)
-- [Usage](#usage)
-- [Command-Line Arguments](#command-line-arguments)
-- [Example Usage](#example-usage)
-- [Example Output](#example-output)
-- [License](#license)
-
----
-
-## Installation
-
-### 1. Clone the repository
-First, clone the repository to your local machine.
-
-```html
-<button onclick="copyCode('git-clone-command')">Copy</button>
-<pre id="git-clone-command">
-git clone https://github.com/your-repo/os-disk-capacity.git
-cd os-disk-capacity
-</pre>
-```
-2. Install dependencies
-This script uses Python 3.x and requires some additional libraries for processing Excel files and parallel execution. Install the dependencies using pip.
-
-bash
-Copy code
-pip install pandas openpyxl tqdm
-pandas: For data manipulation and Excel file processing.
-openpyxl: For saving the output in .xlsx format and adjusting Excel-specific properties (e.g., column width).
-tqdm: For displaying progress bars when processing files.
-
-
-----
-Usage
-Command-Line Arguments
--src / --source: Specify the source directory containing the Excel files you want to process. (Default: ./data)
--dst / --destination: Specify the destination directory where the output file should be saved. (Default: ./output)
--name / --name: The name of the output Excel file without an extension. (Default: output)
-Example Command
-bash
-Copy code
-python3 checkme3.py -src /path/to/source -dst /path/to/destination -name os_report
-This will generate an Excel report named os_report.xlsx in the destination directory.
-
-----
-Example Output
-When running the script, you will see progress updates in the terminal as the files are processed:
-
-```bash
-Copy code
-Processing files in parallel: 100%|████████████████████████████████████████| 10/10 [00:10<00:00,  1.02s/it]
-Combined results including VMware Photon OS saved to /path/to/destination/os_report.xlsx
-```
-**Output File:** os_report.xlsx
-The output file will contain the following columns:
-
-1. OS according to the configuration file: Lists the OS as identified in the configuration file.  
-2. Count: Number of occurrences of the OS in the given capacity range.  
-3. Capacity Range: Shows the capacity range for the OSes (e.g., 150 MB - 2 TB).  
-4. OS according to the VMware Tools: Only populated if VMware Photon OS (64-bit) is present, showing occurrences of Photon OS.  
-
-**Example Output Data**
-
-=======
-# rvtools-parser for disk usage
-This parser will OS by "OS ass configuration file" and Disk by "Capacity Range" which is pulled from label Total disk capacity MiB from the rvtools export.  The output is grouped into the following:
-```
-0 MB - 150 MB
-150 MB - 2 TB
-2 TB - 10 TB
-10 TB - 20 TB
-20 TB - 40 TB
-```
-
-This tool converts the MiB to MB.
-
+# rvtools-parser
 Parse data to produce a csv which has OS type to Disk size grouped by size 
-usage: checkme3.py [-h] [-s SRC] [-d DST] [-n NAME]
-
-Process Excel files and generate OS disk capacity reports.
-
-options:
-  -h, --help            show this help message and exit
-  -s SRC, --src SRC     Source folder containing Excel files (default: ./data)
-  -d DST, --dst DST     Destination folder for the output file (default:
-                        ./output)
-  -n NAME, --name NAME  Base name of the output file without extension
-                        (default: output)
-usage: checkme3.py [-h]
-                   [--capacity-ranges CAPACITY_RANGES [CAPACITY_RANGES ...]]
-                   file_paths [file_paths ...]
-
-Process Excel files in parallel
-
-positional arguments:
-  file_paths            Paths to Excel files
-
-options:
-  -h, --help            show this help message and exit
-  --capacity-ranges CAPACITY_RANGES [CAPACITY_RANGES ...]
-                        Capacity ranges in format "min:max:label"
->>>>>>> 26881794
+git push -u origin my-newfix